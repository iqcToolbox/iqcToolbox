--- conflicted
+++ resolved
@@ -109,17 +109,10 @@
     addParameter(input_parser,...
                  'p0',...
                  [],...  % [] corresponds to allowing the solver find any suitable solution.
-<<<<<<< HEAD
-                 @(in) validateattributes(in,...
-                                         'numeric',...
-                                         {'finite'},...
-                                         mfilename))
-=======
                  @(in) validateattributes(in, {'numeric'}, {'finite'}))                                 
->>>>>>> 40352a5f
     % Other potential inputs: [matrix] which is used as the first lyapunov matrix in an attempt to satisfy the IQC KYP LMIs
     addParameter(input_parser,...
-                 'exponential',...
+                 {'exponential'},...
                  [],...  % [] corresponds to the "default" value for exponential rates (1 for discrete-time, 0 for continuous-time)
                  @(in) validateattributes(in, 'numeric', {'finite'}, mfilename))
     
